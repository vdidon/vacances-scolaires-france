--- conflicted
+++ resolved
@@ -1,152 +1,132 @@
-# -*- coding: utf-8 -*-
-import csv
-import os
-import datetime
-import pandas as pd
-
-
-class UnsupportedYearException(Exception):
-    pass
-
-
-class UnsupportedZoneException(Exception):
-    pass
-
-
-class UnsupportedHolidayException(Exception):
-    pass
-
-
-class SchoolHolidayDates(object):
-    SUPPORTED_ZONES = ["A", "B", "C"]
-    SUPPORTED_HOLIDAY_NAMES = [
-        "Vacances de Noël",
-        "Vacances d'hiver",
-        "Vacances de printemps",
-        "Vacances d'été",
-        "Vacances de la Toussaint",
-        "Pont de l'Ascension",
-    ]
-
-    def __init__(self):
-        super(SchoolHolidayDates, self).__init__()
-        self.data = {}
-        self.load_data()
-        self.min_year = min(self.data.keys()).year
-        self.max_year = max(self.data.keys()).year
-
-    def load_data(self):
-        filename = os.path.join(os.path.dirname(__file__), "data/data.csv")
-
-        with open(filename) as f:
-            reader = csv.DictReader(f)
-            for row in reader:
-                date = datetime.datetime.strptime(row["date"], "%Y-%m-%d").date()
-                row["date"] = date
-
-                # Only append rows where at least 1 zone is on holiday
-                is_holiday = False
-                for zone in self.SUPPORTED_ZONES:
-                    zone_key = self.zone_key(zone)
-                    row[zone_key] = row[zone_key] == "True"
-                    is_holiday = is_holiday or row[zone_key]
-
-                if is_holiday:
-                    if len(row["nom_vacances"]) == 0:
-                        raise ValueError("Holiday name not set for date: " + str(date))
-                    self.data[date] = row
-
-    def zone_key(self, zone):
-        if zone not in self.SUPPORTED_ZONES:
-            raise UnsupportedZoneException("Unsupported zone: " + zone)
-        return "vacances_zone_" + zone.lower()
-
-    def check_name(self, name):
-        if name not in self.SUPPORTED_HOLIDAY_NAMES:
-            raise UnsupportedHolidayException("Unknown holiday name: " + name)
-
-    def check_date(self, date):
-<<<<<<< HEAD
-        if isinstance(date, list) or isinstance(date, pd.Series):
-            for d in date:
-                self.check_date(d)
-        else:
-            if not isinstance(date, datetime.date):
-                raise ValueError("date should be a datetime.date, a list of datetime.date, or a pandas Series of datetime.date")
-            if date.year < self.min_year or date.year > self.max_year:
-                raise UnsupportedYearException("No data for year: " + str(date.year))
-
-    def is_holiday(self, date):
-        self.check_date(date)
-        if isinstance(date, list) or isinstance(date, pd.Series):
-            return [d in self.data for d in date]
-        else:
-            return date in self.data
-
-    def is_holiday_for_zone(self, date, zone):
-        self.check_date(date)
-        if isinstance(date, list) or isinstance(date, pd.Series):
-            results = []
-            for d in date:
-                if d not in self.data:
-                    results.append(False)
-                else:
-                    results.append(self.data[d][self.zone_key(zone)])
-            return results
-        else:
-            if date not in self.data:
-                return False
-            return self.data[date][self.zone_key(zone)]
-=======
-        if not type(date) is datetime.date:
-            raise ValueError("date should be a datetime.date")
-        if date.year < self.min_year or date.year > self.max_year:
-            raise UnsupportedYearException("No data for year: " + str(date.year))
-
-    def is_holiday(self, date):
-        self.check_date(date)
-        return date in self.data
-
-    def is_holiday_for_zone(self, date, zone):
-        self.check_date(date)
-        if date not in self.data:
-            return False
-        return self.data[date][self.zone_key(zone)]
->>>>>>> 0c833ec3
-
-    def holidays_for_year(self, year):
-        if year < self.min_year or year > self.max_year:
-            raise UnsupportedYearException("No data for year: " + str(year))
-<<<<<<< HEAD
-        
-        res = {k: v for k, v in self.data.items() if k.year == year}
-
-        return res
-=======
-        return {k: v for k, v in self.data.items() if k.year == year}
->>>>>>> 0c833ec3
-
-    def holiday_for_year_by_name(self, year, name):
-        self.check_name(name)
-
-        return {
-            k: v
-            for k, v in self.holidays_for_year(year).items()
-            if v["nom_vacances"] == name
-        }
-
-    def holidays_for_year_and_zone(self, year, zone):
-        return {
-            k: v
-            for k, v in self.holidays_for_year(year).items()
-            if self.is_holiday_for_zone(k, zone)
-        }
-
-    def holidays_for_year_zone_and_name(self, year, zone, name):
-        self.check_name(name)
-
-        return {
-            k: v
-            for k, v in self.holidays_for_year(year).items()
-            if self.is_holiday_for_zone(k, zone) and v["nom_vacances"] == name
-        }+# -*- coding: utf-8 -*-
+import csv
+import os
+import datetime
+import pandas as pd
+
+
+class UnsupportedYearException(Exception):
+    pass
+
+
+class UnsupportedZoneException(Exception):
+    pass
+
+
+class UnsupportedHolidayException(Exception):
+    pass
+
+
+class SchoolHolidayDates(object):
+    SUPPORTED_ZONES = ["A", "B", "C"]
+    SUPPORTED_HOLIDAY_NAMES = [
+        "Vacances de Noël",
+        "Vacances d'hiver",
+        "Vacances de printemps",
+        "Vacances d'été",
+        "Vacances de la Toussaint",
+        "Pont de l'Ascension",
+    ]
+
+    def __init__(self):
+        super(SchoolHolidayDates, self).__init__()
+        self.data = {}
+        self.load_data()
+        self.min_year = min(self.data.keys()).year
+        self.max_year = max(self.data.keys()).year
+
+    def load_data(self):
+        filename = os.path.join(os.path.dirname(__file__), "data/data.csv")
+
+        with open(filename) as f:
+            reader = csv.DictReader(f)
+            for row in reader:
+                date = datetime.datetime.strptime(row["date"], "%Y-%m-%d").date()
+                row["date"] = date
+
+                # Only append rows where at least 1 zone is on holiday
+                is_holiday = False
+                for zone in self.SUPPORTED_ZONES:
+                    zone_key = self.zone_key(zone)
+                    row[zone_key] = row[zone_key] == "True"
+                    is_holiday = is_holiday or row[zone_key]
+
+                if is_holiday:
+                    if len(row["nom_vacances"]) == 0:
+                        raise ValueError("Holiday name not set for date: " + str(date))
+                    self.data[date] = row
+
+    def zone_key(self, zone):
+        if zone not in self.SUPPORTED_ZONES:
+            raise UnsupportedZoneException("Unsupported zone: " + zone)
+        return "vacances_zone_" + zone.lower()
+
+    def check_name(self, name):
+        if name not in self.SUPPORTED_HOLIDAY_NAMES:
+            raise UnsupportedHolidayException("Unknown holiday name: " + name)
+
+    def check_date(self, date):
+        if isinstance(date, list) or isinstance(date, pd.Series):
+            for d in date:
+                self.check_date(d)
+        else:
+            if not isinstance(date, datetime.date):
+                raise ValueError("date should be a datetime.date, a list of datetime.date, or a pandas Series of datetime.date")
+            if date.year < self.min_year or date.year > self.max_year:
+                raise UnsupportedYearException("No data for year: " + str(date.year))
+
+    def is_holiday(self, date):
+        self.check_date(date)
+        if isinstance(date, list) or isinstance(date, pd.Series):
+            return [d in self.data for d in date]
+        else:
+            return date in self.data
+
+    def is_holiday(self, date):
+        self.check_date(date)
+        return date in self.data
+
+    def is_holiday_for_zone(self, date, zone):
+        self.check_date(date)
+        if isinstance(date, list) or isinstance(date, pd.Series):
+            results = []
+            for d in date:
+                if d not in self.data:
+                    results.append(False)
+                else:
+                    results.append(self.data[d][self.zone_key(zone)])
+            return results
+        else:
+            if date not in self.data:
+                return False
+            return self.data[date][self.zone_key(zone)]
+
+    def holidays_for_year(self, year):
+        if year < self.min_year or year > self.max_year:
+            raise UnsupportedYearException("No data for year: " + str(year))
+        return {k: v for k, v in self.data.items() if k.year == year}
+
+    def holiday_for_year_by_name(self, year, name):
+        self.check_name(name)
+
+        return {
+            k: v
+            for k, v in self.holidays_for_year(year).items()
+            if v["nom_vacances"] == name
+        }
+
+    def holidays_for_year_and_zone(self, year, zone):
+        return {
+            k: v
+            for k, v in self.holidays_for_year(year).items()
+            if self.is_holiday_for_zone(k, zone)
+        }
+
+    def holidays_for_year_zone_and_name(self, year, zone, name):
+        self.check_name(name)
+
+        return {
+            k: v
+            for k, v in self.holidays_for_year(year).items()
+            if self.is_holiday_for_zone(k, zone) and v["nom_vacances"] == name
+        }