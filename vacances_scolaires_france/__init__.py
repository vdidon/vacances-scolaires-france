<<<<<<< HEAD
# -*- coding: utf-8 -*-
import csv
import os
import datetime
import pandas as pd


class UnsupportedYearException(Exception):
    pass


class UnsupportedZoneException(Exception):
    pass


class UnsupportedHolidayException(Exception):
    pass


class SchoolHolidayDates(object):
    SUPPORTED_ZONES = ["A", "B", "C"]
    SUPPORTED_HOLIDAY_NAMES = [
        "Vacances de Noël",
        "Vacances d'hiver",
        "Vacances de printemps",
        "Vacances d'été",
        "Vacances de la Toussaint",
        "Pont de l'Ascension",
    ]

    def __init__(self):
        super(SchoolHolidayDates, self).__init__()
        self.data = {}
        self.load_data()
        self.min_year = min(self.data.keys()).year
        self.max_year = max(self.data.keys()).year

    def load_data(self):
        filename = os.path.join(os.path.dirname(__file__), "data/data.csv")

        with open(filename) as f:
            reader = csv.DictReader(f)
            for row in reader:
                date = datetime.datetime.strptime(row["date"], "%Y-%m-%d").date()
                row["date"] = date

                # Only append rows where at least 1 zone is on holiday
                is_holiday = False
                for zone in self.SUPPORTED_ZONES:
                    zone_key = self.zone_key(zone)
                    row[zone_key] = row[zone_key] == "True"
                    is_holiday = is_holiday or row[zone_key]

                if is_holiday:
                    if len(row["nom_vacances"]) == 0:
                        raise ValueError("Holiday name not set for date: " + str(date))
                    self.data[date] = row

    def zone_key(self, zone):
        if zone not in self.SUPPORTED_ZONES:
            raise UnsupportedZoneException("Unsupported zone: " + zone)
        return "vacances_zone_" + zone.lower()

    def check_name(self, name):
        if name not in self.SUPPORTED_HOLIDAY_NAMES:
            raise UnsupportedHolidayException("Unknown holiday name: " + name)

    def check_date(self, date):
        if isinstance(date, list) or isinstance(date, pd.Series):
            for d in date:
                self.check_date(d)
        else:
            if not isinstance(date, datetime.date):
                raise ValueError("date should be a datetime.date, a list of datetime.date, or a pandas Series of datetime.date")
            if date.year < self.min_year or date.year > self.max_year:
                raise UnsupportedYearException("No data for year: " + str(date.year))

    def is_holiday(self, date):
        self.check_date(date)
        if isinstance(date, list) or isinstance(date, pd.Series):
            return [d in self.data for d in date]
        else:
            return date in self.data

    def is_holiday(self, date):
        self.check_date(date)
        return date in self.data

    def is_holiday_for_zone(self, date, zone):
        self.check_date(date)
        if isinstance(date, list) or isinstance(date, pd.Series):
            results = []
            for d in date:
                if d not in self.data:
                    results.append(False)
                else:
                    results.append(self.data[d][self.zone_key(zone)])
            return results
        else:
            if date not in self.data:
                return False
            return self.data[date][self.zone_key(zone)]

    def holidays_for_year(self, year):
        if year < self.min_year or year > self.max_year:
            raise UnsupportedYearException("No data for year: " + str(year))
        return {k: v for k, v in self.data.items() if k.year == year}

    def holiday_for_year_by_name(self, year, name):
        self.check_name(name)

        return {
            k: v
            for k, v in self.holidays_for_year(year).items()
            if v["nom_vacances"] == name
        }

    def holidays_for_year_and_zone(self, year, zone):
        return {
            k: v
            for k, v in self.holidays_for_year(year).items()
            if self.is_holiday_for_zone(k, zone)
        }

    def holidays_for_year_zone_and_name(self, year, zone, name):
        self.check_name(name)

        return {
            k: v
            for k, v in self.holidays_for_year(year).items()
            if self.is_holiday_for_zone(k, zone) and v["nom_vacances"] == name
        }
=======
# -*- coding: utf-8 -*-
import csv
import os
import datetime
import requests


class UnsupportedYearException(Exception):
    pass


class UnsupportedZoneException(Exception):
    pass


class UnsupportedHolidayException(Exception):
    pass


class SchoolHolidayDates(object):
    SUPPORTED_ZONES = ["A", "B", "C"]
    SUPPORTED_HOLIDAY_NAMES = [
        "Vacances de Noël",
        "Vacances d'hiver",
        "Vacances de printemps",
        "Vacances d'été",
        "Vacances de la Toussaint",
        "Pont de l'Ascension",
    ]
    STABLE_URL = "https://www.data.gouv.fr/fr/datasets/r/c3781037-dffb-4789-9af9-15a955336771"
    BASE_FILE = os.path.join(os.path.dirname(__file__), "data/data.csv")

    def __init__(self, download=False, file=None):
        super(SchoolHolidayDates, self).__init__()
        self.data = {}
        self.load_data(download, file)

    def load_data(self, download=False, file=None):
        if download:
            r = requests.get(SchoolHolidayDates.STABLE_URL, allow_redirects=True)
            open(file, 'wb').write(r.content)
        filename = file if file and os.path.isfile(file) else SchoolHolidayDates.BASE_FILE

        with open(filename) as f:
            reader = csv.DictReader(f)
            for row in reader:
                date = datetime.datetime.strptime(row["date"], "%Y-%m-%d").date()
                row["date"] = date

                # Only append rows where at least 1 zone is on holiday
                is_holiday = False
                for zone in self.SUPPORTED_ZONES:
                    zone_key = self.zone_key(zone)
                    row[zone_key] = row[zone_key] == "True"
                    is_holiday = is_holiday or row[zone_key]

                if is_holiday:
                    if len(row["nom_vacances"]) == 0:
                        raise ValueError("Holiday name not set for date: " + str(date))
                    self.data[date] = row

    def zone_key(self, zone):
        if zone not in self.SUPPORTED_ZONES:
            raise UnsupportedZoneException("Unsupported zone: " + zone)
        return "vacances_zone_" + zone.lower()

    def check_name(self, name):
        if name not in self.SUPPORTED_HOLIDAY_NAMES:
            raise UnsupportedHolidayException("Unknown holiday name: " + name)

    def is_holiday(self, date):
        if not type(date) is datetime.date:
            raise ValueError("date should be a datetime.date")
        return date in self.holidays_for_year(date.year)

    def is_holiday_for_zone(self, date, zone):
        if not type(date) is datetime.date:
            raise ValueError("date should be a datetime.date")
        try:
            holidays_for_year = self.holidays_for_year(date.year)
            return holidays_for_year[date][self.zone_key(zone)]
        except KeyError:
            return False

    def holidays_for_year(self, year):
        res = {k: v for k, v in self.data.items() if k.year == year}

        if len(res) == 0:
            raise UnsupportedYearException("No data for year: " + str(year))

        return res

    def holiday_for_year_by_name(self, year, name):
        self.check_name(name)

        return {
            k: v
            for k, v in self.holidays_for_year(year).items()
            if v["nom_vacances"] == name
        }

    def holidays_for_year_and_zone(self, year, zone):
        return {
            k: v
            for k, v in self.holidays_for_year(year).items()
            if self.is_holiday_for_zone(k, zone)
        }

    def holidays_for_year_zone_and_name(self, year, zone, name):
        self.check_name(name)

        return {
            k: v
            for k, v in self.holidays_for_year(year).items()
            if self.is_holiday_for_zone(k, zone) and v["nom_vacances"] == name
        }
>>>>>>> e87addfe
<|MERGE_RESOLUTION|>--- conflicted
+++ resolved
@@ -1,8 +1,8 @@
-<<<<<<< HEAD
 # -*- coding: utf-8 -*-
 import csv
 import os
 import datetime
+import requests
 import pandas as pd
 
 
@@ -28,16 +28,21 @@
         "Vacances de la Toussaint",
         "Pont de l'Ascension",
     ]
+    STABLE_URL = "https://www.data.gouv.fr/fr/datasets/r/c3781037-dffb-4789-9af9-15a955336771"
+    BASE_FILE = os.path.join(os.path.dirname(__file__), "data/data.csv")
 
-    def __init__(self):
+    def __init__(self, download=False, file=None):
         super(SchoolHolidayDates, self).__init__()
         self.data = {}
-        self.load_data()
+        self.load_data(download, file)
         self.min_year = min(self.data.keys()).year
         self.max_year = max(self.data.keys()).year
 
-    def load_data(self):
-        filename = os.path.join(os.path.dirname(__file__), "data/data.csv")
+    def load_data(self, download=False, file=None):
+        if download:
+            r = requests.get(SchoolHolidayDates.STABLE_URL, allow_redirects=True)
+            open(file, 'wb').write(r.content)
+        filename = file if file and os.path.isfile(file) else SchoolHolidayDates.BASE_FILE
 
         with open(filename) as f:
             reader = csv.DictReader(f)
@@ -130,122 +135,4 @@
             k: v
             for k, v in self.holidays_for_year(year).items()
             if self.is_holiday_for_zone(k, zone) and v["nom_vacances"] == name
-        }
-=======
-# -*- coding: utf-8 -*-
-import csv
-import os
-import datetime
-import requests
-
-
-class UnsupportedYearException(Exception):
-    pass
-
-
-class UnsupportedZoneException(Exception):
-    pass
-
-
-class UnsupportedHolidayException(Exception):
-    pass
-
-
-class SchoolHolidayDates(object):
-    SUPPORTED_ZONES = ["A", "B", "C"]
-    SUPPORTED_HOLIDAY_NAMES = [
-        "Vacances de Noël",
-        "Vacances d'hiver",
-        "Vacances de printemps",
-        "Vacances d'été",
-        "Vacances de la Toussaint",
-        "Pont de l'Ascension",
-    ]
-    STABLE_URL = "https://www.data.gouv.fr/fr/datasets/r/c3781037-dffb-4789-9af9-15a955336771"
-    BASE_FILE = os.path.join(os.path.dirname(__file__), "data/data.csv")
-
-    def __init__(self, download=False, file=None):
-        super(SchoolHolidayDates, self).__init__()
-        self.data = {}
-        self.load_data(download, file)
-
-    def load_data(self, download=False, file=None):
-        if download:
-            r = requests.get(SchoolHolidayDates.STABLE_URL, allow_redirects=True)
-            open(file, 'wb').write(r.content)
-        filename = file if file and os.path.isfile(file) else SchoolHolidayDates.BASE_FILE
-
-        with open(filename) as f:
-            reader = csv.DictReader(f)
-            for row in reader:
-                date = datetime.datetime.strptime(row["date"], "%Y-%m-%d").date()
-                row["date"] = date
-
-                # Only append rows where at least 1 zone is on holiday
-                is_holiday = False
-                for zone in self.SUPPORTED_ZONES:
-                    zone_key = self.zone_key(zone)
-                    row[zone_key] = row[zone_key] == "True"
-                    is_holiday = is_holiday or row[zone_key]
-
-                if is_holiday:
-                    if len(row["nom_vacances"]) == 0:
-                        raise ValueError("Holiday name not set for date: " + str(date))
-                    self.data[date] = row
-
-    def zone_key(self, zone):
-        if zone not in self.SUPPORTED_ZONES:
-            raise UnsupportedZoneException("Unsupported zone: " + zone)
-        return "vacances_zone_" + zone.lower()
-
-    def check_name(self, name):
-        if name not in self.SUPPORTED_HOLIDAY_NAMES:
-            raise UnsupportedHolidayException("Unknown holiday name: " + name)
-
-    def is_holiday(self, date):
-        if not type(date) is datetime.date:
-            raise ValueError("date should be a datetime.date")
-        return date in self.holidays_for_year(date.year)
-
-    def is_holiday_for_zone(self, date, zone):
-        if not type(date) is datetime.date:
-            raise ValueError("date should be a datetime.date")
-        try:
-            holidays_for_year = self.holidays_for_year(date.year)
-            return holidays_for_year[date][self.zone_key(zone)]
-        except KeyError:
-            return False
-
-    def holidays_for_year(self, year):
-        res = {k: v for k, v in self.data.items() if k.year == year}
-
-        if len(res) == 0:
-            raise UnsupportedYearException("No data for year: " + str(year))
-
-        return res
-
-    def holiday_for_year_by_name(self, year, name):
-        self.check_name(name)
-
-        return {
-            k: v
-            for k, v in self.holidays_for_year(year).items()
-            if v["nom_vacances"] == name
-        }
-
-    def holidays_for_year_and_zone(self, year, zone):
-        return {
-            k: v
-            for k, v in self.holidays_for_year(year).items()
-            if self.is_holiday_for_zone(k, zone)
-        }
-
-    def holidays_for_year_zone_and_name(self, year, zone, name):
-        self.check_name(name)
-
-        return {
-            k: v
-            for k, v in self.holidays_for_year(year).items()
-            if self.is_holiday_for_zone(k, zone) and v["nom_vacances"] == name
-        }
->>>>>>> e87addfe
+        }