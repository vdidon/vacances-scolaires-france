--- conflicted
+++ resolved
@@ -172,7 +172,7 @@
             names.add(v["nom_vacances"])
 
         expected = set(SchoolHolidayDates.SUPPORTED_HOLIDAY_NAMES)
-<<<<<<< HEAD
+
         self.assertEquals(names, expected)
 
     def test_holidays_between(self):
@@ -181,6 +181,3 @@
         res = d.holidays_between('2022-01-01', '2022-02-01')
         for k, v in res.items():
             self.assertEquals(sorted(v.keys()), self.EXPECTED_KEYS)
-=======
-        self.assertEqual(names, expected)
->>>>>>> 2de5a688
